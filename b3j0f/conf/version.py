# -*- coding: utf-8 -*-

# --------------------------------------------------------------------
# The MIT License (MIT)
#
# Copyright (c) 2014 Jonathan Labéjof <jonathan.labejof@gmail.com>
#
# Permission is hereby granted, free of charge, to any person obtaining a copy
# of this software and associated documentation files (the "Software"), to deal
# in the Software without restriction, including without limitation the rights
# to use, copy, modify, merge, publish, distribute, sublicense, and/or sell
# copies of the Software, and to permit persons to whom the Software is
# furnished to do so, subject to the following conditions:
#
# The above copyright notice and this permission notice shall be included in
# all copies or substantial portions of the Software.
#
# THE SOFTWARE IS PROVIDED "AS IS", WITHOUT WARRANTY OF ANY KIND, EXPRESS OR
# IMPLIED, INCLUDING BUT NOT LIMITED TO THE WARRANTIES OF MERCHANTABILITY,
# FITNESS FOR A PARTICULAR PURPOSE AND NONINFRINGEMENT. IN NO EVENT SHALL THE
# AUTHORS OR COPYRIGHT HOLDERS BE LIABLE FOR ANY CLAIM, DAMAGES OR OTHER
# LIABILITY, WHETHER IN AN ACTION OF CONTRACT, TORT OR OTHERWISE, ARISING FROM,
# OUT OF OR IN CONNECTION WITH THE SOFTWARE OR THE USE OR OTHER DEALINGS IN THE
# SOFTWARE.
# --------------------------------------------------------------------

"""version module."""

__all__ = ['__version__']

# Store the version here so:
# 1) we don't load dependencies by storing it in __init__.py
# 2) we can import it in setup.py for the same reason
# 3) we can import it into the utils module
# thanks to https://github.com/pycontribs/jira/blob/master/jira/version.py

#: project version
<<<<<<< HEAD
__version__ = '0.2.4'
=======
__version__ = '0.3.0'
>>>>>>> 5c1f5258
<|MERGE_RESOLUTION|>--- conflicted
+++ resolved
@@ -35,8 +35,4 @@
 # thanks to https://github.com/pycontribs/jira/blob/master/jira/version.py
 
 #: project version
-<<<<<<< HEAD
-__version__ = '0.2.4'
-=======
-__version__ = '0.3.0'
->>>>>>> 5c1f5258
+__version__ = '0.3.0'