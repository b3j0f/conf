#!/usr/bin/env python
# -*- coding: utf-8 -*-

# --------------------------------------------------------------------
# The MIT License (MIT)
#
# Copyright (c) 2014 Jonathan Labéjof <jonathan.labejof@gmail.com>
#
# Permission is hereby granted, free of charge, to any person obtaining a copy
# of this software and associated documentation files (the "Software"), to deal
# in the Software without restriction, including without limitation the rights
# to use, copy, modify, merge, publish, distribute, sublicense, and/or sell
# copies of the Software, and to permit persons to whom the Software is
# furnished to do so, subject to the following conditions:
#
# The above copyright notice and this permission notice shall be included in
# all copies or substantial portions of the Software.
#
# THE SOFTWARE IS PROVIDED "AS IS", WITHOUT WARRANTY OF ANY KIND, EXPRESS OR
# IMPLIED, INCLUDING BUT NOT LIMITED TO THE WARRANTIES OF MERCHANTABILITY,
# FITNESS FOR A PARTICULAR PURPOSE AND NONINFRINGEMENT. IN NO EVENT SHALL THE
# AUTHORS OR COPYRIGHT HOLDERS BE LIABLE FOR ANY CLAIM, DAMAGES OR OTHER
# LIABILITY, WHETHER IN AN ACTION OF CONTRACT, TORT OR OTHERWISE, ARISING FROM,
# OUT OF OR IN CONNECTION WITH THE SOFTWARE OR THE USE OR OTHER DEALINGS IN THE
# SOFTWARE.
# --------------------------------------------------------------------

"""Configuration UTs."""

from unittest import main

from b3j0f.utils.ut import UTCase

from ..conf import Configuration
from ..cat import Category
from ..param import Parameter


class ConfigurationTest(UTCase):
    """Test exprparser."""

    def setUp(self):

        self.count = 5

        self.conf = Configuration()

        for count in range(self.count):

            cat = Category('c{0}'.format(count))
            self.conf += cat

            for index in range(count):

                param = Parameter(
<<<<<<< HEAD
                    name='p{0}{1}'.format(count, index),
=======
                    name='{0}{1}'.format(count, index),
>>>>>>> 740e0c39
                    value=count + index
                )

                if (index + count) % 2 == 0:  # add errors
                    param._error = True
                    param.value = None

                cat += param

    def test_resolve(self):
        """Test the method resolve."""

        for cat in self.conf:
            for param in cat:
                param.svalue = '=1'

        self.conf.resolve()

        for cat in self.conf:
            for param in cat:
                self.assertEqual(param.value, 1)

    def test_unify(self):
        """Test the function unify."""

        unifiedconf = self.conf.unify()

        self.assertNotIn(Configuration.ERRORS, self.conf)
        self.assertIn(Configuration.ERRORS, unifiedconf)

        errors = unifiedconf[Configuration.ERRORS]
        self.assertEqual(len(errors), (self.count * (self.count + 1) // 8) + 1)

        self.assertNotIn(Configuration.VALUES, self.conf)
        self.assertIn(Configuration.VALUES, unifiedconf)

        self.assertNotIn(Configuration.FOREIGNS, self.conf)
        self.assertIn(Configuration.FOREIGNS, unifiedconf)

    def test_get_unified_category(self):
        """Test the method get_unified_category."""

        cat = self.conf.get_unified_category(name='test')

        self.assertEqual(len(cat), self.count * 2)

    def test_pvalue(self):
        """Test the method pvalue."""

        for cat in self.conf:
<<<<<<< HEAD

            for param in cat:

                if param.error:
                    continue

                value = param.value

=======
            for param in cat:

                value = param.value

                if value is None:
                    continue

>>>>>>> 740e0c39
                pvalue = self.conf.pvalue(pname=param.name)

                self.assertEqual(value, pvalue)

                pvalue = self.conf.pvalue(pname=param.name, cname=cat.name)

                self.assertEqual(value, pvalue)

<<<<<<< HEAD

    def test_update(self):
        """Test the method update."""

=======
    def test_update(self):
        """Test the method update."""

        copiedcat = self.conf['0'].copy()
        copiedcat += Parameter('test', value=-1)

        for param in copiedcat:
            param.value = -1

        conf = Configuration(
            Category('test', Parameter('test')),
            copiedcat
        )

        self.conf.update(conf)

        self.assertIs(self.conf['test'], conf['test'])

        for cat in conf:
            if cat.name == 'test':
                self.assertIs(self.conf['test'], cat)

            else:
                for param in cat:

                    if cat.name == '0':
                        self.assertIn('test', cat)

                        self.assertEqual(param.value, -1)

                    elif param._error is None:

                        self.assertEqual(
                            param.value, int(cat.name) + int(param.name)
                        )

>>>>>>> 740e0c39

if __name__ == '__main__':
    main()<|MERGE_RESOLUTION|>--- conflicted
+++ resolved
@@ -53,11 +53,7 @@
             for index in range(count):
 
                 param = Parameter(
-<<<<<<< HEAD
                     name='p{0}{1}'.format(count, index),
-=======
-                    name='{0}{1}'.format(count, index),
->>>>>>> 740e0c39
                     value=count + index
                 )
 
@@ -108,16 +104,7 @@
         """Test the method pvalue."""
 
         for cat in self.conf:
-<<<<<<< HEAD
 
-            for param in cat:
-
-                if param.error:
-                    continue
-
-                value = param.value
-
-=======
             for param in cat:
 
                 value = param.value
@@ -125,7 +112,6 @@
                 if value is None:
                     continue
 
->>>>>>> 740e0c39
                 pvalue = self.conf.pvalue(pname=param.name)
 
                 self.assertEqual(value, pvalue)
@@ -134,12 +120,6 @@
 
                 self.assertEqual(value, pvalue)
 
-<<<<<<< HEAD
-
-    def test_update(self):
-        """Test the method update."""
-
-=======
     def test_update(self):
         """Test the method update."""
 
@@ -176,7 +156,6 @@
                             param.value, int(cat.name) + int(param.name)
                         )
 
->>>>>>> 740e0c39
 
 if __name__ == '__main__':
     main()