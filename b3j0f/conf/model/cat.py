--- conflicted
+++ resolved
@@ -59,16 +59,6 @@
             cparam for cparam in self._content.values() if cparam == param
         )
 
-<<<<<<< HEAD
-    def copy(self, cleaned=False, *args, **kwargs):
+    def copy(self, cleaned=False):
 
-        kwargs.setdefault('name', self.name)
-
-        result = super(Category, self).copy(cleaned=cleaned, *args, **kwargs)
-
-        return result
-=======
-    def copy(self):
-
-        return super(Category, self).copy(name=self.name)
->>>>>>> 740e0c39
+        return super(Category, self).copy(name=self.name)